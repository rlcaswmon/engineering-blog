---
layout: post
title: "etcd Clustering in AWS"
subtitle: "Configuring a robust etcd cluster in an AWS Auto Scaling Group"
header-img: "img/mon-field_rows.jpg"
author: "T.J. Corrigan"
<<<<<<< HEAD
githubProfile : "tj-corrigan"
twitterHandle : "sm_tjc"
avatarUrl : "https://avatars3.githubusercontent.com/u/1248896?v=3"

tags: [aws, distributed systems, coreos]
=======
tags: [aws, distributed systems, coreos, tutorials]
>>>>>>> 1d52dadf
---

## Overview

For the last few months our team has been focused on building a robust, highly automated [Docker](https://www.docker.com) container infrastructure in [AWS](http://aws.amazon.com). We choose to use [CoreOS](https://coreos.com) as our base operating system because it is lightweight and container-centric. We are using [fleet](https://github.com/coreos/fleet), another CoreOS project, to handle scheduling containers across a cluster of machines and keeping them running even if the original host they are running on is terminated. Both CoreOS and fleet need a shared view of the current state of all the machines and containers running in the cluster. This is where [etcd]( https://github.com/coreos/etcd), yet another CoreOS project, comes in to play. etcd is a distributed, consistent key-value store used for storing shared configuration and information in a cluster. In a large production environment, etcd is designed to run on a subset of machines in the system, preferably either three or five hosts.

![etcd clustering architecture](/img/etcd-cluster-architecture.png)
*[source](https://coreos.com/docs/cluster-management/setup/cluster-architectures/#production-cluster-with-central-services)*

## The Bootstrapping Problem

etcd requires an initial bootstrapping to form a cluster. This can be accomplished in [several ways](https://github.com/coreos/etcd/blob/master/Documentation/clustering.md). Initially we used the [etcd discovery service](https://discovery.etcd.io/), but we saw strange behavior when using this with AWS Auto Scaling Groups, namely ghost IP addresses in the list the service would return. Plus, the discovery service does not handle the post-bootstrap problem of members joining and leaving the cluster. In the end, we chose the static method to reduce dependencies on external systems.

Our initial approach, using etcd 0.4, was to create 3 dedicated EC2 instances in AWS via [CloudFormation](http://aws.amazon.com/cloudformation/). This allowed us access to the IPs of these machines to use in the [cloud-config](https://coreos.com/docs/cluster-management/setup/cloudinit-cloud-config/#coreos) in a block like:

```yaml
coreos:
  etcd:
    addr: localhost:4001    
    peer-addr: localhost:7001
    peers: $ip_from_this_machine$:7001,$ip_from_other_machine$:7001,$ip_from_another_machine$:7001
```
While this approach works adequately there are a few disadvantages:

* **Robustness**

	These etcd server machines are critically important to the infrastructure and require special treatment. We were using static IPs, setting CloudWatch alarms, and doing extra monitoring. [Phil Cryer](https://twitter.com/fak3r), a colleague of mine, has been championing the concept of [Pets vs Cattle] (https://blog.engineyard.com/2014/pets-vs-cattle) and how we should avoid this sort of 'special' design, especially in an environment like AWS where Amazon doesn't guarantee the health of any given EC2 instance. 

* **CloudFormation Updates**

	Occasionally we needed to make changes to our infrastructure. To do this we would use CloudFormation to update our configuration. If there were any changes to these etcd machines, AWS would reboot them to apply the changes, potentially all at the same time. If this happened our cluster would become unavailable and may have trouble re-clustering.
  
## The Solution

In thinking of potential solutions we turned to a feature we were already using for our worker machines, [AWS Auto Scaling Groups](http://aws.amazon.com/autoscaling). In this case we don’t really want to scale up and down the number of etcd servers but do want to maintain a fixed cluster size, even if a host were to fail. However, this presented a new challenge in figuring out how to coordinate the bootstrapping of etcd. 

Around this time CoreOS released etcd2 into their alpha channel builds. This new version brought with it changes to bootstrapping and dynamic reconfiguration which gives us the flexibility we needed to manage cluster membership with Auto Scaling Groups.

### Bootstrapping

Our first concern was to automate the bootstrapping process. Since we no longer had fixed IPs like in our previous approach we needed a mechanism to discover the other leaders. 
Fortunately, the [Amazon CLI](http://aws.amazon.com/cli/) provides us with the tools we need. However, since we are using CoreOS we couldn’t just install the cli but needed to create a container for the job. The next concern was how to get the credentials needed to use the cli. Here we used an [IAM Instance Role](https://docs.aws.amazon.com/AWSEC2/latest/UserGuide/iam-roles-for-amazon-ec2.html?console_help=true) to give our server machines read-only permissions to `ec2:Describe*` and `autoscaling:Describe*`. With these tools, we can accomplish what we need with a simple BASH script:

```bash
ec2_instance_id=$(curl -s http://169.254.169.254/latest/meta-data/instance-id)

ec2_instance_ip=$(curl -s http://169.254.169.254/latest/meta-data/local-ipv4)

asg_name=$(aws autoscaling describe-auto-scaling-groups --region us-east-1 \
  | jq --raw-output ".[] map(select(.Instances[].InstanceId | contains(\"$ec2_instance_id\"))) | .[].AutoScalingGroupName")

etcd_peer_urls=$(aws ec2 describe-instances --region us-east-1 --instance-ids \
  $(aws autoscaling describe-auto-scaling-groups --region us-east-1 --auto-scaling-group-name $asg_name | jq .AutoScalingGroups[0].Instances[].InstanceId | xargs) \
  | jq -r '.Reservations[].Instances | map("http://" + .NetworkInterfaces[].PrivateIpAddress + ":2379")[]')
```

This script starts off by querying the EC2 instance ID and IP address from AWS using their [instance metadata endpoint](http://docs.aws.amazon.com/AWSEC2/latest/UserGuide/ec2-instance-metadata.html). With this information we are able to retrieve the name of the Auto Scaling Group that this particular instance belongs to by using the CLI and [jq](http://stedolan.github.io/jq/). From this we are then able to query for all the IPs of the machines in this Auto Scaling Group. We then write this information to file:

```bash
ETCD_INITIAL_CLUSTER_STATE=new
ETCD_NAME=$ec2_instance_id
ETCD_INITIAL_CLUSTER="$etcd_initial_cluster"
```

and then instruct etcd to load this information when it starts up. With these changes we were reliably able to boostrap etcd from an autoscaling group without any hardcoding!

### Maintaining Cluster Membership

Normally etcd is expecting that a machine would either remove itself from the cluster before exiting or would rejoin at a later time (e.g., in the event of a restart). We wanted to build something more robust where we could kill a machine and replace it with an entirely new machine without any hiccups in availability. Of course there were a few challenges&hellip;

#### Detecting New vs Existing Cluster

The first thing we discovered is that you needed to explicitly tell etcd if this was a new cluster or if you were joining an existing cluster for etcd to work correctly. After a bit of trial and error we arrived at:

```bash
etcd_existing_peer_urls=
etcd_existing_peer_names=
etcd_good_member_url=

for url in $etcd_peer_urls; do
    case "$url" in
        *$ec2_instance_ip*) continue;;
    esac

    etcd_members=$(curl -f -s $url/v2/members)

    if [[ $? == 0 && $etcd_members ]]; then
        etcd_good_member_url="$url"
        echo "etcd_members=$etcd_members"
        etcd_existing_peer_urls=$(echo "$etcd_members" | jq --raw-output .[][].peerURLs[0])
        etcd_existing_peer_names=$(echo "$etcd_members" | jq --raw-output .[][].name)
        break
    fi
done

if [[ $etcd_existing_peer_urls && $etcd_existing_peer_names != *"$ec2_instance_id"* ]]; then
    echo "joining existing cluster"
else
    echo "creating new cluster"
fi
```

The basic idea here is that we try to connect to each machine in the Auto Scaling Group to see if any of them are currently running etcd and if so, what are the members of the cluster. We assume that if no one responds this must be a new cluster. Now if someone does respond back with a list of potential members we could still potentially be in a bootstrapping situation. Remember that the first machine to come up will still likely know about the other machines in the Auto Scaling Group and will already know their instance IDs or IPs. So if our instance ID is in the list we assume we are just late to the party but still part of the initial bootstrapping. 

#### Adding / Removing Members

Once we know that we are joining an existing cluster and the members of the cluster, we can begin the steps to add the new member to the existing cluster.

```bash
# eject bad members from cluster
peer_regexp=$(echo "$etcd_peer_urls" | sed 's/^.*http:\/\/\([0-9.]*\):[0-9]*.*$/contains(\\"\1\\")/' | xargs | sed 's/  */ or /g')

bad_peer=$(echo "$etcd_members" | jq --raw-output ".[] | map(select(.peerURLs[] | $peer_regexp | not )) | .[].id")

if [[ $bad_peer ]]; then
    for bp in $bad_peer; do
        echo "removing bad peer $bp"
        curl -f -s "$etcd_good_member_url/v2/members/$bp" -XDELETE
    done
fi

etcd_initial_cluster=$(curl -s -f "$etcd_good_member_url/v2/members" | jq --raw-output '.[] | map(.name + "=" + .peerURLs[0]) | .[]' | xargs | sed 's/  */,/g')$(echo ",$ec2_instance_id=http://${ec2_instance_ip}:2380")

echo "adding instance ID $ec2_instance_id with IP $ec2_instance_ip"
curl -f -s -XPOST "$etcd_good_member_url/v2/members" -H "Content-Type: application/json" -d "{\"peerURLs\": [\"http://$ec2_instance_ip:2380\"], \"name\": \"$ec2_instance_id\"}"
```

The first step is to try and detect whether any members of the cluster have been terminated. This can be deduced by comparing the list of members reported by etcd to the list of machines in the Auto Scaling Group. Once we find the bad host(s) we can go ahead and send a REST call to one of the good members of the cluster to remove the dead machine. Afterwards we can add the new machine to the cluster through another REST call before starting etcd. 

### etcd Bugs

At this point we thought we had a great pattern for dealing with adding and removing machines from the cluster and started some scale testing. Whenever we terminated a machine we saw that the cluster remained healthy, with one unhealthy node, until we tried to remove the dead node. After removing the dead node using the API, the cluster became unhealthy and would not accept writes. After a few minutes in this state, the cluster sorted things out and became healthy again. Once healthy, we were able to add the new machine and write to the cluster. I filed a [bug report](https://github.com/coreos/etcd/issues/2888) with the CoreOS team about this minutes-long unhealthy state after dead node removal and very quickly got a response and a solution (big kudos to the CoreOS team!). I've tested out their new builds and am happy to report we now have a reliable solution. Their fixes are merged in and hopefully we'll see them in a new release in the next week or two.

## Conclusion

We have now built a fully automated solution to build etcd clusters on AWS Auto Scaling Groups. I'm happy to announce that we have open-sourced our efforts ([GitHub](https://github.com/MonsantoCo/etcd-aws-cluster/)/[DockerHub](https://registry.hub.docker.com/u/monsantoco/etcd-aws-cluster/)) and hope they will be of use to the broader community. We welcome issues, contributions, comments, and questions.<|MERGE_RESOLUTION|>--- conflicted
+++ resolved
@@ -4,15 +4,10 @@
 subtitle: "Configuring a robust etcd cluster in an AWS Auto Scaling Group"
 header-img: "img/mon-field_rows.jpg"
 author: "T.J. Corrigan"
-<<<<<<< HEAD
 githubProfile : "tj-corrigan"
 twitterHandle : "sm_tjc"
 avatarUrl : "https://avatars3.githubusercontent.com/u/1248896?v=3"
-
-tags: [aws, distributed systems, coreos]
-=======
 tags: [aws, distributed systems, coreos, tutorials]
->>>>>>> 1d52dadf
 ---
 
 ## Overview
